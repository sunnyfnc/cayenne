--- conflicted
+++ resolved
@@ -45,7 +45,6 @@
         this.engineering = engineering;
     }
 
-<<<<<<< HEAD
     public FiltersConfig filtersConfig() {
         compact();
 
@@ -58,17 +57,6 @@
         for (Catalog catalog : catalogs) {
             catalogFilters[i] = new CatalogFilter(catalog.getName(), transformSchemas(catalog.getSchemas()));
             i++;
-=======
-    public FiltersConfigBuilder add(EntityFilters filter) {
-        if (filter.isDefault()) {
-            return this;
-        }
-
-        if (!filter.isEmpty()) {
-            this.filters.add(filter);
-        } else if (!filter.getDbPath().equals(new DbPath())) {
-            this.filters.add(defaultFilter(filter.getDbPath()));
->>>>>>> 2782e8dd
         }
         
         return catalogFilters;

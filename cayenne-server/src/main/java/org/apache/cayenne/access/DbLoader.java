/*****************************************************************
 *   Licensed to the Apache Software Foundation (ASF) under one
 *  or more contributor license agreements.  See the NOTICE file
 *  distributed with this work for additional information
 *  regarding copyright ownership.  The ASF licenses this file
 *  to you under the Apache License, Version 2.0 (the
 *  "License"); you may not use this file except in compliance
 *  with the License.  You may obtain a copy of the License at
 *
 *    http://www.apache.org/licenses/LICENSE-2.0
 *
 *  Unless required by applicable law or agreed to in writing,
 *  software distributed under the License is distributed on an
 *  "AS IS" BASIS, WITHOUT WARRANTIES OR CONDITIONS OF ANY
 *  KIND, either express or implied.  See the License for the
 *  specific language governing permissions and limitations
 *  under the License.
 ****************************************************************/
package org.apache.cayenne.access;

<<<<<<< HEAD
import java.sql.Connection;
import java.sql.DatabaseMetaData;
import java.sql.ResultSet;
import java.sql.SQLException;
import java.util.ArrayList;
import java.util.Arrays;
import java.util.Collection;
import java.util.HashMap;
import java.util.HashSet;
import java.util.LinkedList;
import java.util.List;
import java.util.Map;
import java.util.Map.Entry;
import java.util.Set;

import org.apache.cayenne.CayenneException;
=======
>>>>>>> 2782e8dd
import org.apache.cayenne.access.loader.DbLoaderConfiguration;
import org.apache.cayenne.access.loader.DefaultDbLoaderDelegate;
import org.apache.cayenne.access.loader.ManyToManyCandidateEntity;
<<<<<<< HEAD
import org.apache.cayenne.access.loader.filters.*;
import org.apache.cayenne.access.loader.filters.CatalogFilter;
import org.apache.cayenne.access.loader.filters.SchemaFilter;
import org.apache.cayenne.access.loader.filters.TableFilter;
=======
import org.apache.cayenne.access.loader.filters.DbPath;
import org.apache.cayenne.access.loader.filters.EntityFilters;
import org.apache.cayenne.access.loader.filters.Filter;
import org.apache.cayenne.access.loader.filters.FiltersConfig;
>>>>>>> 2782e8dd
import org.apache.cayenne.dba.DbAdapter;
import org.apache.cayenne.dba.TypesMapping;
import org.apache.cayenne.map.DataMap;
import org.apache.cayenne.map.DbAttribute;
import org.apache.cayenne.map.DbEntity;
import org.apache.cayenne.map.DbJoin;
import org.apache.cayenne.map.DbRelationship;
import org.apache.cayenne.map.DbRelationshipDetected;
import org.apache.cayenne.map.DetectedDbEntity;
import org.apache.cayenne.map.ObjEntity;
import org.apache.cayenne.map.Procedure;
import org.apache.cayenne.map.ProcedureParameter;
import org.apache.cayenne.map.naming.DefaultUniqueNameGenerator;
import org.apache.cayenne.map.naming.ExportedKey;
import org.apache.cayenne.map.naming.LegacyNameGenerator;
import org.apache.cayenne.map.naming.NameCheckers;
import org.apache.cayenne.map.naming.ObjectNameGenerator;
import org.apache.cayenne.util.EntityMergeSupport;
import org.apache.cayenne.util.EqualsBuilder;
import org.apache.commons.logging.Log;
import org.apache.commons.logging.LogFactory;

<<<<<<< HEAD
=======
import java.sql.Connection;
import java.sql.DatabaseMetaData;
import java.sql.ResultSet;
import java.sql.ResultSetMetaData;
import java.sql.SQLException;
import java.util.ArrayList;
import java.util.Arrays;
import java.util.Collection;
import java.util.Collections;
import java.util.HashMap;
import java.util.HashSet;
import java.util.LinkedList;
import java.util.List;
import java.util.Map;
import java.util.Set;
import java.util.TreeSet;

import static org.apache.cayenne.access.loader.filters.FilterFactory.NULL;
import static org.apache.cayenne.access.loader.filters.FilterFactory.TRUE;
import static org.apache.cayenne.access.loader.filters.FilterFactory.include;

>>>>>>> 2782e8dd
/**
 * Utility class that does reverse engineering of the database. It can create
 * DataMaps using database meta data obtained via JDBC driver.
 */
public class DbLoader {

    private static final Log LOGGER = LogFactory.getLog(DbLoader.class);

    public static final String WILDCARD = "%";
    public static final String WILDCARD_PATTERN = ".*";

    private final Connection connection;
    private final DbAdapter adapter;
    private final DbLoaderDelegate delegate;

    private boolean creatingMeaningfulPK;

    private DatabaseMetaData metaData;


    /**
     * Strategy for choosing names for entities, attributes and relationships
     */
    private ObjectNameGenerator nameGenerator;

    /**
     * Creates new DbLoader.
     */
    public DbLoader(Connection connection, DbAdapter adapter, DbLoaderDelegate delegate) {
        this(connection, adapter, delegate, new LegacyNameGenerator());
    }

    /**
     * Creates new DbLoader with specified naming strategy.
     *
     * @since 3.0
     */
    public DbLoader(Connection connection, DbAdapter adapter, DbLoaderDelegate delegate, ObjectNameGenerator strategy) {
        this.adapter = adapter;
        this.connection = connection;
        this.delegate = delegate == null ? new DefaultDbLoaderDelegate() : delegate;

        setNameGenerator(strategy);
    }

    /**
     * Returns DatabaseMetaData object associated with this DbLoader.
     */
    private DatabaseMetaData getMetaData() throws SQLException {
        if (metaData == null) {
            metaData = connection.getMetaData();
        }
        return metaData;
    }

    /**
     * @since 3.0
     */
    public void setCreatingMeaningfulPK(boolean creatingMeaningfulPK) {
        this.creatingMeaningfulPK = creatingMeaningfulPK;
    }

    /**
     * Returns true if the generator should map all primary key columns as
     * ObjAttributes.
     *
     * @since 3.0
     */
    public boolean isCreatingMeaningfulPK() {
        return creatingMeaningfulPK;
    }

    /**
     * Returns database connection used by this DbLoader.
     *
     * @since 3.0
     */
    public Connection getConnection() {
        return connection;
    }

    /**
     * Returns DbAdapter associated with this DbLoader.
     *
     * @since 1.1
     */
    public DbAdapter getAdapter() {
        return adapter;
    }

    /**
     * Retrieves catalogs for the database associated with this DbLoader.
     *
     * @return List with the catalog names, empty Array if none found.
     */
    public List<String> getCatalogs() throws SQLException {
        return getStrings(getMetaData().getCatalogs());
    }

    /**
     * Retrieves the schemas for the database.
     *
     * @return List with the schema names, empty Array if none found.
     */
    public List<String> getSchemas() throws SQLException {
        return getStrings(getMetaData().getSchemas());
    }

    private static List<String> getStrings(ResultSet rs) throws SQLException {
        List<String> strings = new ArrayList<String>();
        try {
            while (rs.next()) {
                strings.add(rs.getString(1));
            }
        } finally {
            rs.close();
        }
        return strings;
    }

    /**
     * Returns all the table types for the given database. Types may be such as
     * Typical types are "TABLE",
     * "VIEW", "SYSTEM TABLE", "GLOBAL TEMPORARY",
     * "LOCAL TEMPORARY", "ALIAS", "SYNONYM"., etc.
     *
     * @return List of Strings, empty array if nothing found.
     */
    public List<String> getTableTypes() throws SQLException {
        List<String> types = new ArrayList<String>();
        ResultSet rs = getMetaData().getTableTypes();

        try {
            while (rs.next()) {
                types.add(rs.getString("TABLE_TYPE").trim());
            }
        } finally {
            rs.close();
        }
        return types;
    }

    /**
     * Returns all tables for given combination of the criteria. Tables returned
     * as DbEntities without any attributes or relationships.
     *
     * @param config
     * @param types  The types of table names to retrieve, null returns all types.
     * @return
     * @since 4.0
     */
<<<<<<< HEAD
    public Map<DbEntity, PatternFilter> getTables(DbLoaderConfiguration config, String[] types)
=======
    public Map<DbPath, Map<String, DbEntity>> getTables(DbLoaderConfiguration config, String[] types)
>>>>>>> 2782e8dd
            throws SQLException {
        if (types == null || types.length == 0) {
            types = getDefaultTableTypes();
        }

<<<<<<< HEAD
        Map<DbEntity, PatternFilter> tables = new HashMap<DbEntity, PatternFilter>();
        FiltersConfig filters = config.getFiltersConfig();
        for (CatalogFilter o : filters.catalogs) {
            for (SchemaFilter schema : o.schemas) {
                tables.putAll(getDbEntities(filters, o.name, schema.name, types));
            }
=======
        Map<DbPath, Map<String, DbEntity>> tables = new HashMap<DbPath, Map<String, DbEntity>>();
        FiltersConfig filters = config.getFiltersConfig();
        for (DbPath path : filters.pathsForQueries()) {
            tables.put(path, getDbEntities(filters, path, types));
>>>>>>> 2782e8dd
        }

        return tables;
    }

<<<<<<< HEAD
    private Map<DbEntity, PatternFilter> getDbEntities(FiltersConfig filters, String catalog, String schema, String[] types) throws SQLException {
=======
    /**
     * @param filters
     * @param dbPath
     * @param types
     * @return Map<TableName, DbEntity>
     * @throws SQLException
     */
    private Map<String, DbEntity> getDbEntities(FiltersConfig filters, DbPath dbPath, String[] types) throws SQLException {
>>>>>>> 2782e8dd
        if (LOGGER.isDebugEnabled()) {
            LOGGER.debug("Read tables: catalog=" + catalog + ", schema=" + schema + ", types="
                    + Arrays.toString(types));
        }

        ResultSet rs = getMetaData().getTables(catalog, schema, WILDCARD, types);

<<<<<<< HEAD
        Map<DbEntity, PatternFilter> tables = new HashMap<DbEntity, PatternFilter>();
=======
        Map<String, DbEntity> tables = new HashMap<String, DbEntity>();
>>>>>>> 2782e8dd
        try {
            while (rs.next()) {
                // Oracle 9i and newer has a nifty recycle bin feature... but we don't
                // want dropped tables to be included here; in fact they may even result
                // in errors on reverse engineering as their names have special chars like
                // "/", etc. So skip them all together

                String name = rs.getString("TABLE_NAME");
                if (name == null) {
                    continue;
                }

                DbEntity table = new DetectedDbEntity(name);

                String c = rs.getString("TABLE_CAT");
                table.setCatalog(c);

                String s = rs.getString("TABLE_SCHEM");
                table.setSchema(s);

<<<<<<< HEAD
                PatternFilter filter = filters.tableFilter(c, s).isIncludeTable(table.getName());
                if (filter != null) {
                    tables.put(table, filter);
=======
                if (filters.filter(new DbPath(catalog, schema)).tableFilter().isInclude(table)) {
                    tables.put(name, table);
>>>>>>> 2782e8dd
                }
            }
        } finally {
            rs.close();
        }
        return tables;
    }

    /**
     * Loads dbEntities for the specified tables.
<<<<<<< HEAD
     * @param map
     *            DataMap to be populated with DbEntities.
     * @param tables
     * @param config
     */
    public List<DbEntity> loadDbEntities(DataMap map, Map<DbEntity, PatternFilter> tables, DbLoaderConfiguration config) throws SQLException {
        /** List of db entities to process. */
        List<DbEntity> dbEntityList = new ArrayList<DbEntity>();
        for (Entry<DbEntity, PatternFilter> entry : tables.entrySet()) {
            DbEntity dbEntity = entry.getKey();
            PatternFilter tableFilter = entry.getValue();

            // Check if there already is a DbEntity under such name
            // if so, consult the delegate what to do
            DbEntity oldEnt = map.getDbEntity(dbEntity.getName());
            if (oldEnt != null) {
                if (delegate == null) {
                    break; // no delegate, don't know what to do, cancel import
                    // TODO continue?
                }
=======
     *
     * @param map    DataMap to be populated with DbEntities.
     * @param config
     * @param tables The list of org.apache.cayenne.ashwood.dbutil.Table objects
     *               for which DbEntities must be created.  @return false if loading must be immediately aborted.
     */
    public List<DbEntity> loadDbEntities(DataMap map, DbLoaderConfiguration config, Map<DbPath, Map<String, DbEntity>> tables) throws SQLException {
        /** List of db entities to process. */
>>>>>>> 2782e8dd

        List<DbEntity> dbEntityList = new ArrayList<DbEntity>();
        for (Map.Entry<DbPath, Map<String, DbEntity>> tablesMap : tables.entrySet()) {
            for (DbEntity dbEntity : tablesMap.getValue().values()) {

                // Check if there already is a DbEntity under such name
                // if so, consult the delegate what to do
                DbEntity oldEnt = map.getDbEntity(dbEntity.getName());
                if (oldEnt != null) {
                    Collection<ObjEntity> oldObjEnt = map.getMappedEntities(oldEnt);
                    if (!oldObjEnt.isEmpty()) {
                        for (ObjEntity objEntity : oldObjEnt) {
                            LOGGER.debug("Delete ObjEntity: " + objEntity.getName());
                            map.removeObjEntity(objEntity.getName(), true);
                            delegate.objEntityRemoved(objEntity);
                        }
                    }

                    LOGGER.debug("Overwrite DbEntity: " + oldEnt.getName());
                    map.removeDbEntity(oldEnt.getName(), true);
                    delegate.dbEntityRemoved(oldEnt);
                }

                map.addDbEntity(dbEntity);

                delegate.dbEntityAdded(dbEntity);
<<<<<<< HEAD
            }
            loadDbAttributes(dbEntity, tableFilter);
=======
>>>>>>> 2782e8dd

                // delegate might have thrown this entity out... so check if it is still
                // around before continuing processing
                if (map.getDbEntity(dbEntity.getName()) == dbEntity) {
                    dbEntityList.add(dbEntity);
                }
            }

            loadDbAttributes(config.getFiltersConfig(), tablesMap.getKey(), tablesMap.getValue());

            if (!config.isSkipPrimaryKeyLoading()) {
                getPrimaryKeyForTable(tablesMap.getValue());
            }
        }

        return dbEntityList;
    }

<<<<<<< HEAD
    private void getPrimaryKeysForEachTableAndStoreItInDbEntity(DataMap map, Map<DbEntity, PatternFilter> tables)
            throws SQLException {

        for (DbEntity dbEntity : map.getDbEntities()) {
            if (tables.get(dbEntity) == null) { // TODO is it ok? equals is not overridden
                continue;
            }

=======
    private void getPrimaryKeyForTable(Map<String, DbEntity> tables) throws SQLException {
        for (DbEntity dbEntity : tables.values()) {
>>>>>>> 2782e8dd
            ResultSet rs = getMetaData().getPrimaryKeys(dbEntity.getCatalog(), dbEntity.getSchema(), dbEntity.getName());
            try {
                while (rs.next()) {
                    String columnName = rs.getString("COLUMN_NAME");
                    DbAttribute attribute = dbEntity.getAttribute(columnName);

                    if (attribute != null) {
                        attribute.setPrimaryKey(true);
                    } else {
                        // why an attribute might be null is not quiet clear
                        // but there is a bug report 731406 indicating that it is possible
                        // so just print the warning, and ignore
                        LOGGER.warn("Can't locate attribute for primary key: " + columnName);
                    }

                    String pkName = rs.getString("PK_NAME");
                    if (pkName != null && dbEntity instanceof DetectedDbEntity) {
                        ((DetectedDbEntity) dbEntity).setPrimaryKeyName(pkName);
                    }

                }
            } finally {
                rs.close();
            }
        }
    }

<<<<<<< HEAD
    private void loadDbAttributes(DbEntity dbEntity, PatternFilter columnFilter) throws SQLException {
        ResultSet rs = getMetaData().getColumns(dbEntity.getCatalog(), dbEntity.getSchema(), dbEntity.getName(), "%");
=======
    private void loadDbAttributes(FiltersConfig filters, DbPath path, Map<String, DbEntity> entities) throws SQLException {
        ResultSet rs = getMetaData().getColumns(path.catalog, path.schema, WILDCARD, WILDCARD);
>>>>>>> 2782e8dd

        try {
            Set<String> columns = new HashSet<String>();

            while (rs.next()) {
                // for a reason not quiet apparent to me, Oracle sometimes
                // returns duplicate record sets for the same table, messing up table
                // names. E.g. for the system table "WK$_ATTR_MAPPING" columns are
                // returned twice - as "WK$_ATTR_MAPPING" and "WK$$_ATTR_MAPPING"... Go figure
                String tableName = rs.getString("TABLE_NAME");
                DbEntity dbEntity = entities.get(tableName);
                if (dbEntity == null) {
                    if (LOGGER.isDebugEnabled()) {
                        LOGGER.debug("Skip column for '" + tableName + "." + rs.getString("COLUMN_NAME") + ".");
                    }
                    continue;
                }

                DbAttribute attr = loadDbAttribute(columns, rs);
                attr.setEntity(dbEntity);
<<<<<<< HEAD

                if (!columnFilter.isInclude(attr.getName())) {
                    if (LOGGER.isDebugEnabled()) {
                        LOGGER.debug("Importing: attribute '" + attr.getEntity().getName() + "." + attr.getName()
                                + "' is skipped (Path: " + dbEntity.getCatalog() + "/" + dbEntity.getSchema() + "/"
                                + dbEntity.getName() + "; Filter: " + columnFilter + ")");
=======
                Filter<DbAttribute> filter = filters.filter(new DbPath(dbEntity.getCatalog(), dbEntity.getSchema(), dbEntity.getName())).columnFilter();
                if (!filter.isInclude(attr)) {
                    if (LOGGER.isDebugEnabled()) {
                        LOGGER.debug("Skip column for '" + attr.getEntity().getName() + "." + attr.getName()
                                + "' (Path: " + path + "; Filter: " + filter + ")");
>>>>>>> 2782e8dd
                    }
                    continue;
                }

                // override existing attributes if it comes again
                if (dbEntity.getAttribute(attr.getName()) != null) {
                    dbEntity.removeAttribute(attr.getName());
                }
                dbEntity.addAttribute(attr);
            }
        } finally {
            rs.close();
        }
    }

    private DbAttribute loadDbAttribute(Set<String> columns, ResultSet rs) throws SQLException {
        if (columns.isEmpty()) {
            ResultSetMetaData rsMetaData = rs.getMetaData();
            for (int i = 1; i <= rsMetaData.getColumnCount(); i++) {
                columns.add(rsMetaData.getColumnLabel(i));
            }
        }

        // gets attribute's (column's) information
        int columnType = rs.getInt("DATA_TYPE");

        // ignore precision of non-decimal columns
        int decimalDigits = -1;
        if (TypesMapping.isDecimal(columnType)) {
            decimalDigits = rs.getInt("DECIMAL_DIGITS");
            if (rs.wasNull()) {
                decimalDigits = -1;
            }
        }

        // create attribute delegating this task to adapter
        DbAttribute attr = adapter.buildAttribute(
                rs.getString("COLUMN_NAME"),
                rs.getString("TYPE_NAME"),
                columnType,
                rs.getInt("COLUMN_SIZE"),
                decimalDigits,
                rs.getBoolean("NULLABLE"));

        if (columns.contains("IS_AUTOINCREMENT")) {
            String autoIncrement = rs.getString("IS_AUTOINCREMENT");
            if ("YES".equals(autoIncrement)) {
                attr.setGenerated(true);
            }
        }
        return attr;
    }

    /**
     * Creates an ObjEntity for each DbEntity in the map.
     */
    public Collection<ObjEntity> loadObjEntities(DataMap map, DbLoaderConfiguration config, Collection<DbEntity> entities) {
        Collection<ObjEntity> loadedEntities = DbLoader.loadObjEntities(map, config, entities, nameGenerator);

        createEntityMerger(map).synchronizeWithDbEntities(loadedEntities);

        return loadedEntities;
    }

    public static Collection<ObjEntity> loadObjEntities(DataMap map, DbLoaderConfiguration config, Collection<DbEntity> entities, ObjectNameGenerator nameGenerator) {
        if (entities.isEmpty()) {
            return Collections.emptyList();
        }

        Collection<ObjEntity> loadedEntities = new ArrayList<ObjEntity>(entities.size());

        // doLoad empty ObjEntities for all the tables
        for (DbEntity dbEntity : entities) {

            // check if there are existing entities

            // TODO: performance. This is an O(n^2) search and it shows on
            // YourKit profiles. Pre-cache mapped entities perhaps (?)
            Collection<ObjEntity> existing = map.getMappedEntities(dbEntity);
            if (!existing.isEmpty()) {
                loadedEntities.addAll(existing);
                continue;
            }

            String objEntityName = DefaultUniqueNameGenerator.generate(NameCheckers.objEntity, map,
                    nameGenerator.createObjEntityName(dbEntity));

            ObjEntity objEntity = new ObjEntity(objEntityName);
            objEntity.setDbEntity(dbEntity);
            objEntity.setClassName(config.getGenericClassName() != null ? config.getGenericClassName()
                    : map.getNameWithDefaultPackage(objEntity.getName()));

            map.addObjEntity(objEntity);
            loadedEntities.add(objEntity);
        }

        return loadedEntities;
    }

    /**
     * @since 4.0
     */
    protected EntityMergeSupport createEntityMerger(DataMap map) {
        return new EntityMergeSupport(map, nameGenerator, !creatingMeaningfulPK);
    }

    protected void loadDbRelationships(DbLoaderConfiguration config, Map<DbPath, Map<String, DbEntity>> tables) throws SQLException {
        if (config.isSkipRelationshipsLoading()) {
            return;
        }

        // Get all the foreign keys referencing this table

        for (Map.Entry<DbPath, Map<String, DbEntity>> pathEntry : tables.entrySet()) {
            Map<String, Set<ExportedKey>> keys = loadExportedKeys(config, pathEntry.getKey(), pathEntry.getValue());
            for (Map.Entry<String, Set<ExportedKey>> entry : keys.entrySet()) {
                if (LOGGER.isDebugEnabled()) {
                    LOGGER.debug("Process keys for: " + entry.getKey());
                }

                Set<ExportedKey> exportedKeys = entry.getValue();
                ExportedKey key = exportedKeys.iterator().next();
                if (key == null) {
                    throw new IllegalStateException();
                }

                DbEntity pkEntity = pathEntry.getValue().get(key.getPKTableName());
                if (pkEntity == null) {
                    skipRelationLog(key, key.getPKTableName());
                    continue;
                }

                DbEntity fkEntity = pathEntry.getValue().get(key.getFKTableName());
                if (fkEntity == null) {
                    skipRelationLog(key, key.getFKTableName());
                    continue;
                }

                if (!new EqualsBuilder()
                        .append(pkEntity.getCatalog(), key.pkCatalog)
                        .append(pkEntity.getSchema(), key.pkSchema)
                        .append(fkEntity.getCatalog(), key.fkCatalog)
                        .append(fkEntity.getSchema(), key.fkSchema)
                        .isEquals()) {

                    LOGGER.info("Skip relation: '" + key + "' because it related to objects from other catalog/schema");
                    LOGGER.info("     relation primary key: '" + key.pkCatalog + "." + key.pkSchema + "'");
                    LOGGER.info("       primary key entity: '" + pkEntity.getCatalog() + "." + pkEntity.getSchema() + "'");
                    LOGGER.info("     relation foreign key: '" + key.fkCatalog + "." + key.fkSchema + "'");
                    LOGGER.info("       foreign key entity: '" + fkEntity.getCatalog() + "." + fkEntity.getSchema() + "'");
                    continue;
                }

                // forwardRelationship is a reference from table with primary key
                DbRelationship forwardRelationship = new DbRelationship(generateName(pkEntity, key, true));
                forwardRelationship.setSourceEntity(pkEntity);
                forwardRelationship.setTargetEntityName(fkEntity);

<<<<<<< HEAD
                    fkEntity = map.getDbEntity(fkEntityName);
                    PatternFilter filter = config.getFiltersConfig()
                            .tableFilter(entity.getCatalog(), entity.getSchema())
                                .isIncludeTable(fkEntity.getName());
                    if (filter == null) {
                        continue;
                    }
=======
                // forwardRelationship is a reference from table with foreign key, it is what exactly we load from db
                DbRelationshipDetected reverseRelationship = new DbRelationshipDetected(generateName(fkEntity, key, false));
                reverseRelationship.setFkName(key.getFKName());
                reverseRelationship.setSourceEntity(fkEntity);
                reverseRelationship.setTargetEntityName(pkEntity);
                reverseRelationship.setToMany(false);
>>>>>>> 2782e8dd

                createAndAppendJoins(exportedKeys, pkEntity, fkEntity, forwardRelationship, reverseRelationship);

                boolean toDependentPK = isToDependentPK(forwardRelationship);
                forwardRelationship.setToDependentPK(toDependentPK);

                boolean isOneToOne = toDependentPK && fkEntity.getPrimaryKeys().size() == forwardRelationship.getJoins().size();

                forwardRelationship.setToMany(!isOneToOne);
                forwardRelationship.setName(generateName(pkEntity, key, !isOneToOne));

                if (delegate.dbRelationshipLoaded(fkEntity, reverseRelationship)) {
                    fkEntity.addRelationship(reverseRelationship);
                }
                if (delegate.dbRelationshipLoaded(pkEntity, forwardRelationship)) {
                    pkEntity.addRelationship(forwardRelationship);
                }
            }
        }
    }

    private boolean isToDependentPK(DbRelationship forwardRelationship) {
        for (DbJoin dbJoin : forwardRelationship.getJoins()) {
            if (!dbJoin.getTarget().isPrimaryKey()) {
                return false;
            }
        }

        return true;
    }

    private void createAndAppendJoins(Set<ExportedKey> exportedKeys, DbEntity pkEntity, DbEntity fkEntity, DbRelationship forwardRelationship, DbRelationshipDetected reverseRelationship) {
        for (ExportedKey exportedKey : exportedKeys) {
            // Create and append joins
            String pkName = exportedKey.getPKColumnName();
            String fkName = exportedKey.getFKColumnName();

            // skip invalid joins...
            DbAttribute pkAtt = pkEntity.getAttribute(pkName);
            if (pkAtt == null) {
                LOGGER.info("no attribute for declared primary key: " + pkName);
                continue;
            }

            DbAttribute fkAtt = fkEntity.getAttribute(fkName);
            if (fkAtt == null) {
                LOGGER.info("no attribute for declared foreign key: " + fkName);
                continue;
            }

            forwardRelationship.addJoin(new DbJoin(forwardRelationship, pkName, fkName));
            reverseRelationship.addJoin(new DbJoin(reverseRelationship, fkName, pkName));
        }
    }

    private Map<String, Set<ExportedKey>> loadExportedKeys(DbLoaderConfiguration config, DbPath dbPath, Map<String, DbEntity> tables) throws SQLException {
        Map<String, Set<ExportedKey>> keys = new HashMap<String, Set<ExportedKey>>();

        for (DbEntity dbEntity : tables.values()) {
            if (!delegate.dbRelationship(dbEntity)) {
                continue;
            }

            ResultSet rs;
            try {
                rs = getMetaData().getExportedKeys(dbPath.catalog, dbPath.schema, dbEntity.getName());
            } catch (SQLException cay182Ex) {
                // Sybase-specific - the line above blows on VIEWS, see CAY-182.
                LOGGER.info("Error getting relationships for '" + dbPath + "', ignoring. "
                        + cay182Ex.getMessage(), cay182Ex);
                return new HashMap<String, Set<ExportedKey>>();
            }

            try {
                while (rs.next()) {
                    ExportedKey key = ExportedKey.extractData(rs);

                    DbEntity fkEntity = tables.get(key.getFKTableName());
                    if (fkEntity == null) {
                        skipRelationLog(key, key.getFKTableName());
                        continue;
                    }
                    DbPath path = new DbPath(fkEntity.getCatalog(), fkEntity.getSchema(), fkEntity.getName());
                    if (!config.getFiltersConfig().filter(path).tableFilter().isInclude(fkEntity)) {
                        continue;
                    }

                    Set<ExportedKey> exportedKeys = keys.get(key.getStrKey());
                    if (exportedKeys == null) {
                        exportedKeys = new TreeSet<ExportedKey>();

                        keys.put(key.getStrKey(), exportedKeys);
                    }
                    exportedKeys.add(key);
                }

            } finally {
                rs.close();
            }
        }
        return keys;
    }

    private void skipRelationLog(ExportedKey key, String tableName) {
        // if (LOGGER.isDebugEnabled()) {
        LOGGER.info("Skip relation: '" + key + "' because table '" + tableName + "' not found");
        // }
    }

    private String generateName(DbEntity entity, ExportedKey key, boolean toMany) {
        String forwardPreferredName = nameGenerator.createDbRelationshipName(key, toMany);
        return DefaultUniqueNameGenerator
                .generate(NameCheckers.dbRelationship, entity, forwardPreferredName);
    }

    /**
     * Detects correct relationship multiplicity and "to dep pk" flag. Only
     * called on relationships from PK to FK, not the reverse ones.
     */
    protected void postProcessMasterDbRelationship(DbRelationship relationship, ExportedKey key) {

    }

    /**
     * Flattens many-to-many relationships in the generated model.
     */
    public static void flattenManyToManyRelationships(DataMap map, Collection<ObjEntity> loadedObjEntities, ObjectNameGenerator objectNameGenerator) {
        if (loadedObjEntities.isEmpty()) {
            return;
        }
        Collection<ObjEntity> entitiesForDelete = new LinkedList<ObjEntity>();

        for (ObjEntity curEntity : loadedObjEntities) {
            ManyToManyCandidateEntity entity = ManyToManyCandidateEntity.build(curEntity);

            if (entity != null) {
                entity.optimizeRelationships(objectNameGenerator);
                entitiesForDelete.add(curEntity);
            }
        }

        // remove needed entities
        for (ObjEntity curDeleteEntity : entitiesForDelete) {
            map.removeObjEntity(curDeleteEntity.getName(), true);
        }
        loadedObjEntities.removeAll(entitiesForDelete);
    }

    private void fireObjEntitiesAddedEvents(Collection<ObjEntity> loadedObjEntities) {
        for (ObjEntity curEntity : loadedObjEntities) {
            // notify delegate
            if (delegate != null) {
                delegate.objEntityAdded(curEntity);
            }
        }
    }

    /**
     * By default we want to load Tables and Views for mo types
     *
     * @see DbLoader#getTableTypes()
     * @since 4.0
     */
    public String[] getDefaultTableTypes() {
        List<String> list = new ArrayList<String>(2);

        String viewType = adapter.tableTypeForView();
        if (viewType != null) {
            list.add(viewType);
        }

        String tableType = adapter.tableTypeForTable();
        if (tableType != null) {
            list.add(tableType);
        }

        return list.toArray(new String[list.size()]);
    }

    /**
     * Performs database reverse engineering and generates DataMap that contains
     * default mapping of the tables and views. By default will include regular
     * tables and views.
     *
     * @since 1.0.7
     * @deprecated since 4.0 use
<<<<<<< HEAD
=======
     * {@link #load(org.apache.cayenne.map.DataMap, DbLoaderConfiguration)}
     * method that supports catalogs.
>>>>>>> 2782e8dd
     */
    @Deprecated
    public DataMap loadDataMapFromDB(String schemaPattern, String tablePattern, DataMap dataMap) throws SQLException {

        DbLoaderConfiguration configuration = new DbLoaderConfiguration();
<<<<<<< HEAD
        configuration.setFiltersConfig(FiltersConfig.create(null, schemaPattern,
                        TableFilter.include(tablePattern), PatternFilter.INCLUDE_NOTHING));
=======
        configuration.setFiltersConfig(new FiltersConfig(new EntityFilters(new DbPath(null, schemaPattern),
                include(tablePattern), TRUE, NULL)));
>>>>>>> 2782e8dd

        load(dataMap, configuration);
        return dataMap;
    }

    /**
     * Performs database reverse engineering and generates DataMap object that
     * contains default mapping of the tables and views. Allows to limit types
     * of tables to read.
     *
     * @deprecated since 4.0 use
<<<<<<< HEAD
=======
     * {@link #load(org.apache.cayenne.map.DataMap, DbLoaderConfiguration)}
     * method that supports catalogs.
>>>>>>> 2782e8dd
     */
    @Deprecated
    public DataMap loadDataMapFromDB(String schemaPattern, String tablePattern, String[] tableTypes, DataMap dataMap)
            throws SQLException {
        dataMap.clear();

        DbLoaderConfiguration config = new DbLoaderConfiguration();
        config.setFiltersConfig(FiltersConfig.create(null, schemaPattern,
                TableFilter.include(tablePattern), PatternFilter.INCLUDE_NOTHING));
        config.setTableTypes(tableTypes);

        load(dataMap, config);
        return dataMap;
    }

    /**
     * Performs database reverse engineering based on the specified config
     * and fills the specified
     * DataMap object with DB and object mapping info.
     *
     * @since 4.0
     */
    public void load(DataMap dataMap, DbLoaderConfiguration config) throws SQLException {
        LOGGER.info("Schema loading...");

        Map<DbPath, Map<String, DbEntity>> tables = getTables(config, config.getTableTypes());
        List<DbEntity> entities = loadDbEntities(dataMap, config, tables);

<<<<<<< HEAD
		String[] tableTypes = config.getTableTypes() == null ? this.getDefaultTableTypes() : config.getTableTypes();
		List<DbEntity> entities = loadDbEntities(dataMap, getTables(config, tableTypes), config);
=======
        if (entities != null) {
            loadDbRelationships(config, tables);
>>>>>>> 2782e8dd

            prepareObjLayer(dataMap, config, entities);
        }
    }

    public void prepareObjLayer(DataMap dataMap, DbLoaderConfiguration config, Collection<DbEntity> entities) {
        Collection<ObjEntity> loadedObjEntities = loadObjEntities(dataMap, config, entities);
        flattenManyToManyRelationships(dataMap, loadedObjEntities, getNameGenerator());
        fireObjEntitiesAddedEvents(loadedObjEntities);
    }

    /**
     * Performs database reverse engineering to match the specified catalog,
     * schema, table name and table type patterns and fills the specified
     * DataMap object with DB and object mapping info.
     *
     * @since 4.0
     */
    public DataMap load(DbLoaderConfiguration config) throws SQLException {

        DataMap dataMap = new DataMap();
        load(dataMap, config);
        loadProcedures(dataMap, config);

        return dataMap;
    }

    /**
     * Loads database stored procedures into the DataMap.
     * <p>
     * <i>As of 1.1 there is no boolean property or delegate method to make
     * procedure loading optional or to implement custom merging logic, so
     * currently this method is NOT CALLED from "loadDataMapFromDB" and should
     * be invoked explicitly by the user. </i>
     * </p>
     *
     * @since 1.1
     * @deprecated since 4.0 use loadProcedures(DataMap, String, String, String) that supports "catalog" pattern.
     */
    @Deprecated
    public void loadProceduresFromDB(String schemaPattern, String namePattern, DataMap dataMap) throws SQLException {
        DbLoaderConfiguration configuration = new DbLoaderConfiguration();
        configuration.setFiltersConfig(FiltersConfig.create(null, schemaPattern,
                        TableFilter.include(null), new PatternFilter().include(namePattern)));

        loadProcedures(dataMap, configuration);
    }

    /**
     * Loads database stored procedures into the DataMap.
     * <p>
     * <i>As of 1.1 there is no boolean property or delegate method to make
     * procedure loading optional or to implement custom merging logic, so
     * currently this method is NOT CALLED from "loadDataMapFromDB" and should
     * be invoked explicitly by the user. </i>
     * </p>
     *
     * @since 4.0
     */
    public Map<String, Procedure> loadProcedures(DataMap dataMap, DbLoaderConfiguration config)
            throws SQLException {

        Map<String, Procedure> procedures = loadProcedures(config);
        if (procedures.isEmpty()) {
            return procedures;
        }

        loadProceduresColumns(config, procedures);

        for (Procedure procedure : procedures.values()) {
            dataMap.addProcedure(procedure);
        }

        return procedures;
    }

    private void loadProceduresColumns(DbLoaderConfiguration config, Map<String, Procedure> procedures) throws SQLException {
        for (DbPath dbPath : config.getFiltersConfig().pathsForQueries()) {
            ResultSet columnsRS = getMetaData().getProcedureColumns(dbPath.catalog, dbPath.schema, null, null);
            try {
                while (columnsRS.next()) {

                    String schema = columnsRS.getString("PROCEDURE_SCHEM");
                    String name = columnsRS.getString("PROCEDURE_NAME");
                    String key = (schema == null ? "" : schema + '.') + name;
                    Procedure procedure = procedures.get(key);
                    if (procedure == null) {
                        continue;
                    }

                    ProcedureParameter column = loadProcedureParams(columnsRS, key, procedure);
                    if (column == null) {
                        continue;
                    }
                    procedure.addCallParameter(column);
                }
            } finally {
                columnsRS.close();
            }
        }
    }

    private ProcedureParameter loadProcedureParams(ResultSet columnsRS, String key, Procedure procedure) throws SQLException {
        String columnName = columnsRS.getString("COLUMN_NAME");

        // skip ResultSet columns, as they are not described in Cayenne procedures yet...
        short type = columnsRS.getShort("COLUMN_TYPE");
        if (type == DatabaseMetaData.procedureColumnResult) {
            LOGGER.debug("skipping ResultSet column: " + key + "." + columnName);
        }

        if (columnName == null) {
            if (type == DatabaseMetaData.procedureColumnReturn) {
                LOGGER.debug("null column name, assuming result column: " + key);
                columnName = "_return_value";
                procedure.setReturningValue(true);
            } else {
                LOGGER.info("invalid null column name, skipping column : " + key);
                return null;
            }
        }

        int columnType = columnsRS.getInt("DATA_TYPE");

        // ignore precision of non-decimal columns
        int decimalDigits = -1;
        if (TypesMapping.isDecimal(columnType)) {
            decimalDigits = columnsRS.getShort("SCALE");
            if (columnsRS.wasNull()) {
                decimalDigits = -1;
            }
        }

        ProcedureParameter column = new ProcedureParameter(columnName);
        int direction = getDirection(type);
        if (direction != -1) {
            column.setDirection(direction);
        }

        column.setType(columnType);
        column.setMaxLength(columnsRS.getInt("LENGTH"));
        column.setPrecision(decimalDigits);

        column.setProcedure(procedure);
        return column;
    }

    private static int getDirection(short type) {
        switch (type) {
            case DatabaseMetaData.procedureColumnIn:
                return ProcedureParameter.IN_PARAMETER;
            case DatabaseMetaData.procedureColumnInOut:
                return ProcedureParameter.IN_OUT_PARAMETER;
            case DatabaseMetaData.procedureColumnOut:
                return ProcedureParameter.OUT_PARAMETER;
            default:
                return -1;
        }
    }

    private Map<String, Procedure> loadProcedures(DbLoaderConfiguration config) throws SQLException {
        Map<String, Procedure> procedures = new HashMap<String, Procedure>();

        FiltersConfig filters = config.getFiltersConfig();
        for (CatalogFilter catalogFilter : filters.catalogs) {
            for (SchemaFilter schema : catalogFilter.schemas) {
                if (filters.proceduresFilter(catalogFilter.name, schema.name) == null) {
                    continue;
                }

                procedures.putAll(loadProcedures(filters, catalogFilter.name, schema.name));
            }
        }

        return procedures;
    }

    private Map<String, Procedure> loadProcedures(FiltersConfig filters, String catalog, String schema) throws SQLException {
        Map<String, Procedure> procedures = new HashMap<String, Procedure>();
        // get procedures
        ResultSet rs = getMetaData().getProcedures(catalog, schema, WILDCARD);
        try {
            while (rs.next()) {

                String name = rs.getString("PROCEDURE_NAME");
                Procedure procedure = new Procedure(name);
                procedure.setCatalog(rs.getString("PROCEDURE_CAT"));
                procedure.setSchema(rs.getString("PROCEDURE_SCHEM"));

<<<<<<< HEAD
                if (filters.proceduresFilter(procedure.getCatalog(), procedure.getSchema()).isInclude(name)) {
=======
                if (filters.filter(new DbPath(procedure.getCatalog(), procedure.getSchema()))
                        .procedureFilter().isInclude(procedure)) {
>>>>>>> 2782e8dd
                    LOGGER.info("skipping Cayenne PK procedure: " + name);
                    continue;
                }

                switch (rs.getShort("PROCEDURE_TYPE")) {
                    case DatabaseMetaData.procedureNoResult:
                    case DatabaseMetaData.procedureResultUnknown:
                        procedure.setReturningValue(false);
                        break;
                    case DatabaseMetaData.procedureReturnsResult:
                        procedure.setReturningValue(true);
                        break;
                }

                procedures.put(procedure.getFullyQualifiedName(), procedure);
            }
        } finally {
            rs.close();
        }
        return procedures;
    }

    /**
     * Sets new naming strategy for reverse engineering
     *
     * @since 3.0
     */
    public void setNameGenerator(ObjectNameGenerator strategy) {
        if (strategy == null) {
            LOGGER.warn("Attempt to set null into NameGenerator. LegacyNameGenerator will be used.");
            this.nameGenerator = new LegacyNameGenerator();
        } else {
            this.nameGenerator = strategy;
        }
    }

    /**
     * @return naming strategy for reverse engineering
     * @since 3.0
     */
    public ObjectNameGenerator getNameGenerator() {
        return nameGenerator;
    }
}<|MERGE_RESOLUTION|>--- conflicted
+++ resolved
@@ -18,11 +18,7 @@
  ****************************************************************/
 package org.apache.cayenne.access;
 
-<<<<<<< HEAD
-import java.sql.Connection;
-import java.sql.DatabaseMetaData;
-import java.sql.ResultSet;
-import java.sql.SQLException;
+import java.sql.*;
 import java.util.ArrayList;
 import java.util.Arrays;
 import java.util.Collection;
@@ -34,23 +30,13 @@
 import java.util.Map.Entry;
 import java.util.Set;
 
-import org.apache.cayenne.CayenneException;
-=======
->>>>>>> 2782e8dd
 import org.apache.cayenne.access.loader.DbLoaderConfiguration;
 import org.apache.cayenne.access.loader.DefaultDbLoaderDelegate;
 import org.apache.cayenne.access.loader.ManyToManyCandidateEntity;
-<<<<<<< HEAD
 import org.apache.cayenne.access.loader.filters.*;
 import org.apache.cayenne.access.loader.filters.CatalogFilter;
 import org.apache.cayenne.access.loader.filters.SchemaFilter;
 import org.apache.cayenne.access.loader.filters.TableFilter;
-=======
-import org.apache.cayenne.access.loader.filters.DbPath;
-import org.apache.cayenne.access.loader.filters.EntityFilters;
-import org.apache.cayenne.access.loader.filters.Filter;
-import org.apache.cayenne.access.loader.filters.FiltersConfig;
->>>>>>> 2782e8dd
 import org.apache.cayenne.dba.DbAdapter;
 import org.apache.cayenne.dba.TypesMapping;
 import org.apache.cayenne.map.DataMap;
@@ -60,6 +46,7 @@
 import org.apache.cayenne.map.DbRelationship;
 import org.apache.cayenne.map.DbRelationshipDetected;
 import org.apache.cayenne.map.DetectedDbEntity;
+import org.apache.cayenne.map.Entity;
 import org.apache.cayenne.map.ObjEntity;
 import org.apache.cayenne.map.Procedure;
 import org.apache.cayenne.map.ProcedureParameter;
@@ -73,30 +60,6 @@
 import org.apache.commons.logging.Log;
 import org.apache.commons.logging.LogFactory;
 
-<<<<<<< HEAD
-=======
-import java.sql.Connection;
-import java.sql.DatabaseMetaData;
-import java.sql.ResultSet;
-import java.sql.ResultSetMetaData;
-import java.sql.SQLException;
-import java.util.ArrayList;
-import java.util.Arrays;
-import java.util.Collection;
-import java.util.Collections;
-import java.util.HashMap;
-import java.util.HashSet;
-import java.util.LinkedList;
-import java.util.List;
-import java.util.Map;
-import java.util.Set;
-import java.util.TreeSet;
-
-import static org.apache.cayenne.access.loader.filters.FilterFactory.NULL;
-import static org.apache.cayenne.access.loader.filters.FilterFactory.TRUE;
-import static org.apache.cayenne.access.loader.filters.FilterFactory.include;
-
->>>>>>> 2782e8dd
 /**
  * Utility class that does reverse engineering of the database. It can create
  * DataMaps using database meta data obtained via JDBC driver.
@@ -248,46 +211,24 @@
      * @return
      * @since 4.0
      */
-<<<<<<< HEAD
     public Map<DbEntity, PatternFilter> getTables(DbLoaderConfiguration config, String[] types)
-=======
-    public Map<DbPath, Map<String, DbEntity>> getTables(DbLoaderConfiguration config, String[] types)
->>>>>>> 2782e8dd
             throws SQLException {
         if (types == null || types.length == 0) {
             types = getDefaultTableTypes();
         }
 
-<<<<<<< HEAD
         Map<DbEntity, PatternFilter> tables = new HashMap<DbEntity, PatternFilter>();
         FiltersConfig filters = config.getFiltersConfig();
         for (CatalogFilter o : filters.catalogs) {
             for (SchemaFilter schema : o.schemas) {
                 tables.putAll(getDbEntities(filters, o.name, schema.name, types));
             }
-=======
-        Map<DbPath, Map<String, DbEntity>> tables = new HashMap<DbPath, Map<String, DbEntity>>();
-        FiltersConfig filters = config.getFiltersConfig();
-        for (DbPath path : filters.pathsForQueries()) {
-            tables.put(path, getDbEntities(filters, path, types));
->>>>>>> 2782e8dd
         }
 
         return tables;
     }
 
-<<<<<<< HEAD
     private Map<DbEntity, PatternFilter> getDbEntities(FiltersConfig filters, String catalog, String schema, String[] types) throws SQLException {
-=======
-    /**
-     * @param filters
-     * @param dbPath
-     * @param types
-     * @return Map<TableName, DbEntity>
-     * @throws SQLException
-     */
-    private Map<String, DbEntity> getDbEntities(FiltersConfig filters, DbPath dbPath, String[] types) throws SQLException {
->>>>>>> 2782e8dd
         if (LOGGER.isDebugEnabled()) {
             LOGGER.debug("Read tables: catalog=" + catalog + ", schema=" + schema + ", types="
                     + Arrays.toString(types));
@@ -295,11 +236,7 @@
 
         ResultSet rs = getMetaData().getTables(catalog, schema, WILDCARD, types);
 
-<<<<<<< HEAD
         Map<DbEntity, PatternFilter> tables = new HashMap<DbEntity, PatternFilter>();
-=======
-        Map<String, DbEntity> tables = new HashMap<String, DbEntity>();
->>>>>>> 2782e8dd
         try {
             while (rs.next()) {
                 // Oracle 9i and newer has a nifty recycle bin feature... but we don't
@@ -320,14 +257,9 @@
                 String s = rs.getString("TABLE_SCHEM");
                 table.setSchema(s);
 
-<<<<<<< HEAD
                 PatternFilter filter = filters.tableFilter(c, s).isIncludeTable(table.getName());
                 if (filter != null) {
                     tables.put(table, filter);
-=======
-                if (filters.filter(new DbPath(catalog, schema)).tableFilter().isInclude(table)) {
-                    tables.put(name, table);
->>>>>>> 2782e8dd
                 }
             }
         } finally {
@@ -338,11 +270,11 @@
 
     /**
      * Loads dbEntities for the specified tables.
-<<<<<<< HEAD
-     * @param map
-     *            DataMap to be populated with DbEntities.
-     * @param tables
+     *
+     * @param map    DataMap to be populated with DbEntities.
      * @param config
+     * @param tables The list of org.apache.cayenne.ashwood.dbutil.Table objects
+     *               for which DbEntities must be created.  @return false if loading must be immediately aborted.
      */
     public List<DbEntity> loadDbEntities(DataMap map, Map<DbEntity, PatternFilter> tables, DbLoaderConfiguration config) throws SQLException {
         /** List of db entities to process. */
@@ -350,29 +282,6 @@
         for (Entry<DbEntity, PatternFilter> entry : tables.entrySet()) {
             DbEntity dbEntity = entry.getKey();
             PatternFilter tableFilter = entry.getValue();
-
-            // Check if there already is a DbEntity under such name
-            // if so, consult the delegate what to do
-            DbEntity oldEnt = map.getDbEntity(dbEntity.getName());
-            if (oldEnt != null) {
-                if (delegate == null) {
-                    break; // no delegate, don't know what to do, cancel import
-                    // TODO continue?
-                }
-=======
-     *
-     * @param map    DataMap to be populated with DbEntities.
-     * @param config
-     * @param tables The list of org.apache.cayenne.ashwood.dbutil.Table objects
-     *               for which DbEntities must be created.  @return false if loading must be immediately aborted.
-     */
-    public List<DbEntity> loadDbEntities(DataMap map, DbLoaderConfiguration config, Map<DbPath, Map<String, DbEntity>> tables) throws SQLException {
-        /** List of db entities to process. */
->>>>>>> 2782e8dd
-
-        List<DbEntity> dbEntityList = new ArrayList<DbEntity>();
-        for (Map.Entry<DbPath, Map<String, DbEntity>> tablesMap : tables.entrySet()) {
-            for (DbEntity dbEntity : tablesMap.getValue().values()) {
 
                 // Check if there already is a DbEntity under such name
                 // if so, consult the delegate what to do
@@ -395,11 +304,6 @@
                 map.addDbEntity(dbEntity);
 
                 delegate.dbEntityAdded(dbEntity);
-<<<<<<< HEAD
-            }
-            loadDbAttributes(dbEntity, tableFilter);
-=======
->>>>>>> 2782e8dd
 
                 // delegate might have thrown this entity out... so check if it is still
                 // around before continuing processing
@@ -413,24 +317,12 @@
             if (!config.isSkipPrimaryKeyLoading()) {
                 getPrimaryKeyForTable(tablesMap.getValue());
             }
-        }
 
         return dbEntityList;
     }
 
-<<<<<<< HEAD
-    private void getPrimaryKeysForEachTableAndStoreItInDbEntity(DataMap map, Map<DbEntity, PatternFilter> tables)
-            throws SQLException {
-
-        for (DbEntity dbEntity : map.getDbEntities()) {
-            if (tables.get(dbEntity) == null) { // TODO is it ok? equals is not overridden
-                continue;
-            }
-
-=======
     private void getPrimaryKeyForTable(Map<String, DbEntity> tables) throws SQLException {
         for (DbEntity dbEntity : tables.values()) {
->>>>>>> 2782e8dd
             ResultSet rs = getMetaData().getPrimaryKeys(dbEntity.getCatalog(), dbEntity.getSchema(), dbEntity.getName());
             try {
                 while (rs.next()) {
@@ -450,7 +342,6 @@
                     if (pkName != null && dbEntity instanceof DetectedDbEntity) {
                         ((DetectedDbEntity) dbEntity).setPrimaryKeyName(pkName);
                     }
-
                 }
             } finally {
                 rs.close();
@@ -458,13 +349,8 @@
         }
     }
 
-<<<<<<< HEAD
     private void loadDbAttributes(DbEntity dbEntity, PatternFilter columnFilter) throws SQLException {
         ResultSet rs = getMetaData().getColumns(dbEntity.getCatalog(), dbEntity.getSchema(), dbEntity.getName(), "%");
-=======
-    private void loadDbAttributes(FiltersConfig filters, DbPath path, Map<String, DbEntity> entities) throws SQLException {
-        ResultSet rs = getMetaData().getColumns(path.catalog, path.schema, WILDCARD, WILDCARD);
->>>>>>> 2782e8dd
 
         try {
             Set<String> columns = new HashSet<String>();
@@ -485,20 +371,12 @@
 
                 DbAttribute attr = loadDbAttribute(columns, rs);
                 attr.setEntity(dbEntity);
-<<<<<<< HEAD
 
                 if (!columnFilter.isInclude(attr.getName())) {
                     if (LOGGER.isDebugEnabled()) {
                         LOGGER.debug("Importing: attribute '" + attr.getEntity().getName() + "." + attr.getName()
                                 + "' is skipped (Path: " + dbEntity.getCatalog() + "/" + dbEntity.getSchema() + "/"
                                 + dbEntity.getName() + "; Filter: " + columnFilter + ")");
-=======
-                Filter<DbAttribute> filter = filters.filter(new DbPath(dbEntity.getCatalog(), dbEntity.getSchema(), dbEntity.getName())).columnFilter();
-                if (!filter.isInclude(attr)) {
-                    if (LOGGER.isDebugEnabled()) {
-                        LOGGER.debug("Skip column for '" + attr.getEntity().getName() + "." + attr.getName()
-                                + "' (Path: " + path + "; Filter: " + filter + ")");
->>>>>>> 2782e8dd
                     }
                     continue;
                 }
@@ -657,22 +535,12 @@
                 forwardRelationship.setSourceEntity(pkEntity);
                 forwardRelationship.setTargetEntityName(fkEntity);
 
-<<<<<<< HEAD
-                    fkEntity = map.getDbEntity(fkEntityName);
-                    PatternFilter filter = config.getFiltersConfig()
-                            .tableFilter(entity.getCatalog(), entity.getSchema())
-                                .isIncludeTable(fkEntity.getName());
-                    if (filter == null) {
-                        continue;
-                    }
-=======
                 // forwardRelationship is a reference from table with foreign key, it is what exactly we load from db
                 DbRelationshipDetected reverseRelationship = new DbRelationshipDetected(generateName(fkEntity, key, false));
                 reverseRelationship.setFkName(key.getFKName());
                 reverseRelationship.setSourceEntity(fkEntity);
                 reverseRelationship.setTargetEntityName(pkEntity);
                 reverseRelationship.setToMany(false);
->>>>>>> 2782e8dd
 
                 createAndAppendJoins(exportedKeys, pkEntity, fkEntity, forwardRelationship, reverseRelationship);
 
@@ -859,23 +727,13 @@
      *
      * @since 1.0.7
      * @deprecated since 4.0 use
-<<<<<<< HEAD
-=======
-     * {@link #load(org.apache.cayenne.map.DataMap, DbLoaderConfiguration)}
-     * method that supports catalogs.
->>>>>>> 2782e8dd
      */
     @Deprecated
     public DataMap loadDataMapFromDB(String schemaPattern, String tablePattern, DataMap dataMap) throws SQLException {
 
         DbLoaderConfiguration configuration = new DbLoaderConfiguration();
-<<<<<<< HEAD
         configuration.setFiltersConfig(FiltersConfig.create(null, schemaPattern,
                         TableFilter.include(tablePattern), PatternFilter.INCLUDE_NOTHING));
-=======
-        configuration.setFiltersConfig(new FiltersConfig(new EntityFilters(new DbPath(null, schemaPattern),
-                include(tablePattern), TRUE, NULL)));
->>>>>>> 2782e8dd
 
         load(dataMap, configuration);
         return dataMap;
@@ -887,11 +745,8 @@
      * of tables to read.
      *
      * @deprecated since 4.0 use
-<<<<<<< HEAD
-=======
-     * {@link #load(org.apache.cayenne.map.DataMap, DbLoaderConfiguration)}
-     * method that supports catalogs.
->>>>>>> 2782e8dd
+     *             {@link #load(org.apache.cayenne.map.DataMap, DbLoaderConfiguration, String...)}
+     *             method that supports catalogs.
      */
     @Deprecated
     public DataMap loadDataMapFromDB(String schemaPattern, String tablePattern, String[] tableTypes, DataMap dataMap)
@@ -917,16 +772,11 @@
     public void load(DataMap dataMap, DbLoaderConfiguration config) throws SQLException {
         LOGGER.info("Schema loading...");
 
-        Map<DbPath, Map<String, DbEntity>> tables = getTables(config, config.getTableTypes());
-        List<DbEntity> entities = loadDbEntities(dataMap, config, tables);
-
-<<<<<<< HEAD
 		String[] tableTypes = config.getTableTypes() == null ? this.getDefaultTableTypes() : config.getTableTypes();
 		List<DbEntity> entities = loadDbEntities(dataMap, getTables(config, tableTypes), config);
-=======
+
         if (entities != null) {
             loadDbRelationships(config, tables);
->>>>>>> 2782e8dd
 
             prepareObjLayer(dataMap, config, entities);
         }
@@ -1116,12 +966,7 @@
                 procedure.setCatalog(rs.getString("PROCEDURE_CAT"));
                 procedure.setSchema(rs.getString("PROCEDURE_SCHEM"));
 
-<<<<<<< HEAD
                 if (filters.proceduresFilter(procedure.getCatalog(), procedure.getSchema()).isInclude(name)) {
-=======
-                if (filters.filter(new DbPath(procedure.getCatalog(), procedure.getSchema()))
-                        .procedureFilter().isInclude(procedure)) {
->>>>>>> 2782e8dd
                     LOGGER.info("skipping Cayenne PK procedure: " + name);
                     continue;
                 }
